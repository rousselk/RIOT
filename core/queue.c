/**
 * simple queue implementation
 *
 * Copyright (C) 2013 Freie Universität Berlin
 *
 * This file subject to the terms and conditions of the GNU Lesser General
 * Public License. See the file LICENSE in the top level directory for more
 * details.
 *
 * @ingroup kernel
 * @{
 * @file
 * @author Kaspar Schleiser <kaspar.schleiser@fu-berlin.de>
 * @}
 */

#include <stddef.h>

#include "queue.h"

//#define ENABLE_DEBUG 0
#include "debug.h"

void queue_remove(queue_node_t *root, queue_node_t *node)
{
    while (root->next != NULL) {
        if (root->next == node) {
            root->next = node->next;
            node->next = NULL;
            return;
        }

        root = root->next;
    }
}

queue_node_t *queue_remove_head(queue_node_t *root)
{
    queue_node_t *head = root->next;

    if (head != NULL) {
        root->next = head->next;
    }

    return head;
}

void queue_add_tail(queue_node_t *node, queue_node_t *new_obj)
{
    while (node->next != NULL) {
        node = node->next;
    }

    node->next = new_obj;
    new_obj->next = NULL;
}

void queue_add_head(queue_node_t *root, queue_node_t *new_obj)
{
    new_obj->next = root->next;
    root->next = new_obj;
}

void queue_priority_add(queue_node_t *root, queue_node_t *new_obj)
{
    queue_node_t *node = root;

    while (node->next != NULL) {
        if (node->next->priority > new_obj->priority) {
            new_obj->next = node->next;
            node->next = new_obj;
            return;
        }

        node = node->next;
    }

    node->next = new_obj;
    new_obj->next = NULL;
}

void queue_priority_add_generic(queue_node_t *root, queue_node_t *new_obj, int (*cmp)(queue_node_t *, queue_node_t *))
{
    queue_node_t *node = root;

    while (node->next != NULL) {
        if (cmp(node->next, new_obj) < 0) {
            new_obj->next = node->next;
            node->next = new_obj;
            return;
        }

        node = node->next;
    }

    node->next = new_obj;
    new_obj->next = NULL;
}


void queue_print(queue_node_t *node)
{
    printf("queue:\n");

    while (node->next != NULL) {
        node = node->next;
        printf("Data: %u Priority: %lu\n", node->data, node->priority);
    }
}

<<<<<<< HEAD
void queue_print_node(queue_node_t *node)
{
    printf("Data: %u Priority: %u Next: %u\n", (unsigned int)node->data, node->priority, (unsigned int)node->next);
=======
void queue_print_node(queue_node_t *node) {
    printf("Data: %u Priority: %lu Next: %u\n", (unsigned int)node->data, node->priority, (unsigned int)node->next);
>>>>>>> 4eb05e24
}

/*
int main() {
    queue_node_t root, a, b, c,d;

    memset(&d, '\0', sizeof(queue_node_t));
    memset(&a, '\0', sizeof(queue_node_t));
    memset(&b, '\0', sizeof(queue_node_t));
    memset(&c, '\0', sizeof(queue_node_t));

    root.data = 0;
    root.next = NULL;

    a.data = 1;
    a.priority = 1;
    b.data = 2;
    b.priority = 2;
    c.data = 0;
    c.priority = 5;
    d.data = 4;
    d.priority = 4;

    queue_add_tail(&root, &a);
    queue_add_tail(&root, &b);
    queue_add_tail(&root, &c);
    queue_add_tail(&root, &d);

    queue_print(&root);

    queue_remove(&root, &c);

    queue_print(&root);

    queue_priority_add(&root, &c);

    queue_print(&root);

    return 0;
}*/<|MERGE_RESOLUTION|>--- conflicted
+++ resolved
@@ -15,6 +15,7 @@
  */
 
 #include <stddef.h>
+#include <inttypes.h>
 
 #include "queue.h"
 
@@ -104,18 +105,13 @@
 
     while (node->next != NULL) {
         node = node->next;
-        printf("Data: %u Priority: %lu\n", node->data, node->priority);
+        printf("Data: %u Priority: %"PRIu32"\n", node->data, node->priority);
     }
 }
 
-<<<<<<< HEAD
 void queue_print_node(queue_node_t *node)
 {
-    printf("Data: %u Priority: %u Next: %u\n", (unsigned int)node->data, node->priority, (unsigned int)node->next);
-=======
-void queue_print_node(queue_node_t *node) {
-    printf("Data: %u Priority: %lu Next: %u\n", (unsigned int)node->data, node->priority, (unsigned int)node->next);
->>>>>>> 4eb05e24
+    printf("Data: %u Priority: %"PRIu32" Next: %u\n", (unsigned int)node->data, node->priority, (unsigned int)node->next);
 }
 
 /*
